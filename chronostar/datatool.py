from __future__ import print_function, division
"""
A suite of useful functions for partitioning the gaia data
TODO: write tests especially for cov construction
"""

from astropy.io import fits
from astropy.table import Table
import numpy as np
import logging
from scipy import stats
import sys

import converter as cv
import coordinate as cc



def gauss(x, mu, sig):
    """
    Evaluates a 1D gaussian at `x` given mean `mu` and std `sig`
    """
    return 1./(sig*np.sqrt(2*np.pi)) * np.exp(-(x - mu)**2 / (2.*sig**2))

def mvGauss(x, mean, cov_matrix, amp=1.):
    """
    Evaluates a 6D gaussian at `x` given a mean, covariance matrix and amplitude
    """
    dim = 6.
    coeff = np.linalg.det(cov_matrix * 2*np.pi)**(-0.5)
    inv_cm = np.linalg.inv(cov_matrix)
    expon = -0.5 * np.dot(
        x-mean,
        np.dot(inv_cm, x-mean)
    )
    return amp * coeff * np.exp(expon)

def loadGroups(groups_file):
    """A simple utility function to standardise loading of group savefiles

    :param groups_file:
    :return:
    """
    groups = np.load(groups_file)
    if len(groups.shape) == 0:
        groups = np.array([groups.item()])
    return groups


def loadXYZUVW(xyzuvw_file, assoc_name=None):
    """Load mean and covariances of stars in XYZUVW space from fits file

    Parameters
    ----------
    xyzuvw_file : (String)
        Ideally *.fits, the file name of the fits file with and hdulist:
            [1] : xyzuvw
            [2] : xyzuvw covariances

    assoc_name : (String)
        If loading from the Banyan table, can include an association name
        (see docstring for loadDictFromTable for exhaustive list)

    Returns
    -------
    xyzuvw_dict : (dictionary)
        xyzuvw : ([nstars, 6] float array)
            the means of the stars
        xyzuvw_cov : ([nstars, 6, 6] float array)
            the covariance matrices of the stars
    """
    if (xyzuvw_file[-3:] != 'fit') and (xyzuvw_file[-4:] != 'fits'):
        xyzuvw_file = xyzuvw_file + ".fits"

    try:
        # TODO Ask Mike re storing fits files as float64 (instead of '>f8')
        xyzuvw_now = fits.getdata(xyzuvw_file, 1).\
            astype('float64') #hdulist[1].data
        xyzuvw_cov_now = fits.getdata(xyzuvw_file, 2)\
            .astype('float64') #hdulist[2].data
        xyzuvw_dict = {'xyzuvw':xyzuvw_now, 'xyzuvw_cov':xyzuvw_cov_now}
    except:
        # data stored in simply astropy table
        return loadDictFromTable(xyzuvw_file, assoc_name=assoc_name)
    try:
        times = fits.getdata(xyzuvw_file, 3)
        xyzuvw_dict['times'] = times
    except:
        logging.info("No times in fits file")
    try:
        stars_table = fits.getdata(xyzuvw_file, 3)
        xyzuvw_dict['table'] = stars_table
    except:
        logging.info("No table in fits file")
    logging.info("Floats stored in format {}".\
                 format(xyzuvw_dict['xyzuvw'].dtype))
    return xyzuvw_dict

def createSubFitsFile(mask, filename):
    """
    Provide a mask (constructed based on Gaia DR2 fits) to build new one

    Parameters
    ----------
    mask : [nstars] int array in tuple
        The output of np.where applying some filter to gaia data
        e.g.
            np.where(hdul[1].data[:,1] > 0)
        produces a mask to grab all stars with positive DEC
    filename : string
        name of destination fits file
    """
    if filename[-4:] != "fits":
        filename += ".fits"
    gaia_file = "../data/all_rvs_w_ok_plx.fits"
    with fits.open(gaia_file) as hdul:
        primary_hdu = fits.PrimaryHDU(header=hdul[1].header)
        hdu = fits.BinTableHDU(data=hdul[1].data[mask])
        new_hdul = fits.HDUList([primary_hdu, hdu])
        new_hdul.writeto(filename, overwrite=True)


# def tempCreateSubFitsFile(data, filename):
#     """
#     Provide a mask (constructed based on Gaia DR2 fits) to build new one
#
#     Parameters
#     ----------
#     mask : [nstars] int array in tuple
#         The output of np.where applying some filter to gaia data
#         e.g.
#             np.where(hdul[1].data[:,1] > 0)
#         produces a mask to grab all stars with positive DEC
#     filename : string
#         name of destination fits file
#     """
#     if filename[-4:] != "fits":
#         filename += ".fits"
#     gaia_file = "../data/all_rvs_w_ok_plx.fits"
#     with fits.open(gaia_file) as hdul:
#         primary_hdu = fits.PrimaryHDU(header=hdul[1].header)
#         hdu = fits.BinTableHDU(data=hdul[1].data[mask])
#         new_hdul = fits.HDUList([primary_hdu, hdu])
#         new_hdul.writeto(filename, overwrite=True)

def calcMedAndSpan(chain, perc=34, sphere=True):
    """
    Given a set of aligned samples, calculate the 50th, (50-perc)th and
     (50+perc)th percentiles.

    Parameters
    ----------
    chain : [nwalkers, nsteps, npars]
        The chain of samples (in internal encoding)
    perc: integer {34}
        The percentage from the midpoint you wish to set as the error.
        The default is to take the 16th and 84th percentile.
    sphere: Boolean {True}
        Currently hardcoded to take the exponent of the logged
        standard deviations. If sphere is true the log stds are at
        indices 6, 7. If sphere is false, the log stds are at
        indices 6:10.

    Returns
    -------
    _ : [npars,3] float array
        For each paramter, there is the 50th, (50+perc)th and (50-perc)th
        percentiles
    """
    npars = chain.shape[-1]  # will now also work on flatchain as input
    flat_chain = np.reshape(chain, (-1, npars))

    # conv_chain = np.copy(flat_chain)
    # if sphere:
    #     conv_chain[:, 6:8] = np.exp(conv_chain[:, 6:8])
    # else:
    #     conv_chain[:, 6:10] = np.exp(conv_chain[:, 6:10])

    # return np.array(map(lambda v: (v[1], v[2]-v[1], v[1]-v[0]),
    #                     zip(*np.percentile(conv_chain,
    #                                        [50-perc,50,50+perc],
    #                                        axis=0))))
    return np.array(map(lambda v: (v[1], v[2], v[0]),
                        zip(*np.percentile(flat_chain,
                                           [50-perc, 50, 50+perc],
                                           axis=0))))


def convertRecToArray(sr):
    """UNTESTED"""
    ra = sr['ra']
    e_ra = sr['ra_error'] / 3600. / 1000.
    dec = sr['dec']
    e_dec = sr['dec_error'] / 3600. / 1000.
    plx = sr['parallax']
    e_plx = sr['parallax_error']
    pmra = sr['pmra']
    e_pmra = sr['pmra_error']
    pmdec = sr['pmdec']
    e_pmdec = sr['pmdec_error']
    rv = sr['radial_velocity']
    e_rv = sr['radial_velocity_error']
    c_ra_dec = sr['ra_dec_corr']
    c_ra_plx = sr['ra_parallax_corr']
    c_ra_pmra = sr['ra_pmra_corr']
    c_ra_pmdec = sr['ra_pmdec_corr']
    c_dec_plx = sr['dec_parallax_corr']
    c_dec_pmra = sr['dec_pmra_corr']
    c_dec_pmdec = sr['dec_pmdec_corr']
    c_plx_pmra = sr['parallax_pmra_corr']
    c_plx_pmdec = sr['parallax_pmdec_corr']
    c_pmra_pmdec = sr['pmra_pmdec_corr']

    mean = np.array((ra, dec, plx, pmra, pmdec, rv))
    cov  = np.array([
        [e_ra**2, c_ra_dec*e_ra*e_dec, c_ra_plx*e_ra*e_plx,
            c_ra_pmra*e_ra*e_pmra, c_ra_pmdec*e_ra*e_pmdec, 0.],
        [c_ra_dec*e_ra*e_dec, e_dec**2, c_dec_plx*e_dec*e_plx,
            c_dec_pmra*e_dec*e_pmra, c_dec_pmdec*e_dec*e_pmdec, 0.],
        [c_ra_plx*e_ra*e_plx, c_dec_plx*e_dec*e_plx, e_plx**2,
            c_plx_pmra*e_plx*e_pmra, c_plx_pmdec*e_plx*e_pmdec, 0.],
        [c_ra_pmra*e_ra*e_pmra, c_dec_pmra*e_dec*e_pmra,
                                                c_plx_pmra*e_plx*e_pmra,
             e_pmra**2, c_pmra_pmdec*e_pmra*e_pmdec, 0.],
        [c_ra_pmdec*e_ra*e_pmdec, c_dec_pmdec*e_dec*e_pmdec,
                                                c_plx_pmdec*e_plx*e_pmdec,
             c_pmra_pmdec*e_pmra*e_pmdec, e_pmdec**2, 0.],
        [0., 0., 0., 0., 0., e_rv**2]
    ])
    return mean, cov


def convertRecToArray(sr):
    """
    Inflexbile approach to read in a single row of astrometric data
    and build mean and covraiance matrix

    Looks first for 'radial_velocity_best', and then for
    'radial_velocity'

    Parameters
    ----------
    sr : a row from table
    """
    ra = sr['ra']
    e_ra = sr['ra_error'] / 3600. / 1000.
    dec = sr['dec']
    e_dec = sr['dec_error'] / 3600. / 1000.
    plx = sr['parallax']
    e_plx = sr['parallax_error']
    pmra = sr['pmra']
    e_pmra = sr['pmra_error']
    pmdec = sr['pmdec']
    e_pmdec = sr['pmdec_error']
    try:
        rv = sr['radial_velocity_best']
        e_rv = sr['radial_velocity_error_best']
    except KeyError:
        rv = sr['radial_velocity']
        e_rv = sr['radial_velocity_error']
    c_ra_dec = sr['ra_dec_corr']
    c_ra_plx = sr['ra_parallax_corr']
    c_ra_pmra = sr['ra_pmra_corr']
    c_ra_pmdec = sr['ra_pmdec_corr']
    c_dec_plx = sr['dec_parallax_corr']
    c_dec_pmra = sr['dec_pmra_corr']
    c_dec_pmdec = sr['dec_pmdec_corr']
    c_plx_pmra = sr['parallax_pmra_corr']
    c_plx_pmdec = sr['parallax_pmdec_corr']
    c_pmra_pmdec = sr['pmra_pmdec_corr']

    mean = np.array((ra, dec, plx, pmra, pmdec, rv))
    cov  = np.array([
        [e_ra**2, c_ra_dec*e_ra*e_dec, c_ra_plx*e_ra*e_plx,
            c_ra_pmra*e_ra*e_pmra, c_ra_pmdec*e_ra*e_pmdec, 0.],
        [c_ra_dec*e_ra*e_dec, e_dec**2, c_dec_plx*e_dec*e_plx,
            c_dec_pmra*e_dec*e_pmra, c_dec_pmdec*e_dec*e_pmdec, 0.],
        [c_ra_plx*e_ra*e_plx, c_dec_plx*e_dec*e_plx, e_plx**2,
            c_plx_pmra*e_plx*e_pmra, c_plx_pmdec*e_plx*e_pmdec, 0.],
        [c_ra_pmra*e_ra*e_pmra, c_dec_pmra*e_dec*e_pmra,
                                                c_plx_pmra*e_plx*e_pmra,
             e_pmra**2, c_pmra_pmdec*e_pmra*e_pmdec, 0.],
        [c_ra_pmdec*e_ra*e_pmdec, c_dec_pmdec*e_dec*e_pmdec,
                                                c_plx_pmdec*e_plx*e_pmdec,
             c_pmra_pmdec*e_pmra*e_pmdec, e_pmdec**2, 0.],
        [0., 0., 0., 0., 0., e_rv**2]
    ])
    return mean, cov


def appendCartColsToTable(table):
    """
    Insert empty place holder columns for cartesian values
    """
    nrows = len(table)
    empty_col = np.array(nrows * [np.nan])
    cart_col_names = ['X', 'Y', 'Z', 'U', 'V', 'W',
                      'dX', 'dY', 'dZ', 'dU', 'dV', 'dW',
                      'c_XY', 'c_XZ', 'c_XU', 'c_XV', 'c_XW',
                              'c_YZ', 'c_YU', 'c_YV', 'c_YW',
                                      'c_ZU', 'c_ZV', 'c_ZW',
                                              'c_UV', 'c_UW',
                                                      'c_VW']
    units = 3*['pc'] + 3*['km/s'] + 3*['pc'] + 3*['km/s'] + 15*[None]
    for ix, col_name in enumerate(cart_col_names):
        table[col_name] = empty_col
        table[col_name].unit = units[ix]
    return


def convertManyRecToArray(data):
    """
    Convert many Fits Records in astrometry into mean and covs (astro)

    Note: ra_error and dec_error are in 'mas' while ra and dec
    are given in degrees. Everything else is standard:
    plx [mas], pm [mas/yr], rv [km/s]

    Parameters
    ----------
    data: [nstars] array of Recs
        'source_id', 'ra', 'ra_error', 'dec', 'dec_error', 'parallax',
        'parallax_error', 'pmra', 'pmra_error', 'pmdec', 'pmdec_error',
        'ra_dec_corr', 'ra_parallax_corr', 'ra_pmra_corr',
        'ra_pmdec_corr', 'dec_parallax_corr', 'dec_pmra_corr',
        'dec_pmdec_corr', 'parallax_pmra_corr', 'parallax_pmdec_corr',
        'pmra_pmdec_corr', 'astrometric_primary_flag', 'phot_g_mean_mag',
        'radial_velocity', 'radial_velocity_error', 'teff_val'

    Returns
    -------
        means: [nstars, 6] array
        covs: [nstars, 6] array
    """
    logging.info("In convertManyRecToArray")
    nstars = data.shape[0]
    print("nstars: {}".format(nstars))
    logging.info("nstars: {}".format(nstars))
    means = np.zeros((nstars,6))

    means[:,0] = data['ra']
    means[:,1] = data['dec']
    means[:,2] = data['parallax']
    means[:,3] = data['pmra']
    means[:,4] = data['pmdec']
    means[:,5] = data['radial_velocity']

    # Array of dictionary keys to aid construction of cov matrices
    cls = np.array([
        ['ra_error',         'ra_dec_corr',           'ra_parallax_corr',
                'ra_pmra_corr',       'ra_pmdec_corr',       None],
        ['ra_dec_corr',      'dec_error',             'dec_parallax_corr',
                'dec_pmra_corr',      'dec_pmdec_corr',      None],
        ['ra_parallax_corr', 'dec_parallax_corr',     'parallax_error',
                'parallax_pmra_corr', 'parallax_pmdec_corr', None],
        ['ra_pmra_corr',     'dec_pmra_corr',         'parallax_pmra_corr',
                 'pmra_error',        'pmra_pmdec_corr',     None],
        ['ra_pmdec_corr',    'dec_pmdec_corr',        'parallax_pmdec_corr',
                 'pmra_pmdec_corr',   'pmdec_error',         None],
        [None,               None,                     None,
                 None,                 None, 'radial_velocity_error']
    ])

    # Construct an [nstars,6,6] array of identity matrices
    covs = np.zeros((nstars,6,6))
    idx = np.arange(6)
    covs[:, idx, idx] = 1.0

    # Insert correlations into off diagonals
    for i in range(0,5):
        for j in range(i+1,5):
            covs[:,i,j] = covs[:,j,i] = data[cls[i,j]]

    # multiply each row and each column by appropriate error
    for i in range(6):
        covs[:,i,:] *= np.tile(data[cls[i,i]], (6,1)).T
        covs[:,:,i] *= np.tile(data[cls[i,i]], (6,1)).T

    # Might need to introduce some artificial uncertainty in
    # ra and dec so as to avoid indefinite matrices (too narrow)

    # RA and DEC errors are actually quoted in mas, so we convert cov
    # entries into degrees
    covs[:,:,:2] /= 3600000.
    covs[:,:2,:] /= 3600000.

    return means, covs

def convertGaiaToXYZUVWDict(astr_file="../data/gaia_dr2_ok_plx.fits",
                            server=False,
                            return_dict=False):
    """
    Supposed to generate XYZYVW dictionary for input to GroupFitter

    Doesn't work on whole Gaia catalogue... too much memory I think

    TODO: Sort out a more consistent way to handle file names...
    """
    if server:
        rdir = '/data/mash/tcrun/'
    else:
        rdir = '../data/'

    logging.info("Converting: {}".format(astr_file))
    hdul = fits.open(astr_file)#, memmap=True)
    logging.info("Loaded hdul")
    means, covs = convertManyRecToArray(hdul[1].data)
    logging.info("Converted many recs")
    astr_dict = {'astr_mns': means, 'astr_covs': covs}
    cart_dict = cv.convertMeasurementsToCartesian(
        astr_dict=astr_dict, savefile=rdir+astr_file[:-5]+"_xyzuvw.fits")
    logging.info("Converted and saved dictionary")
    if return_dict:
        return cart_dict


def convertGaiaMeansToXYZUVW(astr_file="all_rvs_w_ok_plx", server=False):
    """
    Generate mean XYZUVW for eac star in provided fits file (Gaia format)
    """
    if server:
        rdir = '/data/mash/tcrun/'
    else:
        rdir = '../data/'
    #gaia_astr_file = rdir+'all_rvs_w_ok_plx.fits'
    gaia_astr_file = rdir+astr_file+".fits"
    hdul = fits.open(gaia_astr_file)#, memmap=True)
    nstars = hdul[1].data.shape[0]
    means = np.zeros((nstars,6))
    means[:,0] = hdul[1].data['ra']
    means[:,1] = hdul[1].data['dec']
    means[:,2] = hdul[1].data['parallax']
    means[:,3] = hdul[1].data['pmra']
    means[:,4] = hdul[1].data['pmdec']
    means[:,5] = hdul[1].data['radial_velocity']

    xyzuvw_mns = cc.convertManyAstrometryToLSRXYZUVW(means, mas=True)
    np.save(rdir + astr_file + "mean_xyzuvw.npy", xyzuvw_mns)


def buildMeanAndCovMatFromRow(row):
    """
    Build a covariance matrix from a row

    Paramters
    ---------
    row : astropy Table row
        Entries: {X, Y, Z, U, V, W, dX, dY, ..., cXY, cXZ, ...}

    Return
    ------
    cov_mat : [6,6] numpy array
        Diagonal elements are dX^2, dY^2, ...
        Off-diagonal elements are cXY*dX*dY, cXZ*dX*dZ, ...
    """
    dim = 6
    CART_COL_NAMES = ['X', 'Y', 'Z', 'U', 'V', 'W',
                      'dX', 'dY',   'dZ',   'dU',   'dV',   'dW',
                            'c_XY', 'c_XZ', 'c_XU', 'c_XV', 'c_XW',
                                    'c_YZ', 'c_YU', 'c_YV', 'c_YW',
                                            'c_ZU', 'c_ZV', 'c_ZW',
                                                    'c_UV', 'c_UW',
                                                            'c_VW']
    mean = np.zeros(dim)
    for i, col_name in enumerate(CART_COL_NAMES[:6]):
        mean[i] = row[col_name]

    std_vec = np.zeros(dim)
    for i, col_name in enumerate(CART_COL_NAMES[6:12]):
        std_vec[i] = row[col_name]
    corr_tri = np.zeros((dim,dim))
    # Insert upper triangle (top right) correlations
    for i, col_name in enumerate(CART_COL_NAMES[12:]):
        corr_tri[np.triu_indices(dim,1)[0][i],np.triu_indices(dim,1)[1][i]]\
            =row[col_name]
    # Build correlation matrix
    corr_mat = np.eye(6) + corr_tri + corr_tri.T
    # Multiply through by standard deviations
    cov_mat = corr_mat * std_vec * std_vec.reshape(6,1)
    return mean, cov_mat


def isInAssociation(element, iterable):
    """
    A wrapper for 'is in' which returns true if `iterable` is None

    If `iterable` is None, then we accept all elements
    """
    if iterable is None:
        return True
    if type(iterable) is str:
        return element['Moving group'] == iterable
    return element['Moving group'] in iterable


def loadTable(table):
    return Table.read(table)


def loadDictFromTable(table, assoc_name=None):
    """
    Takes the data in the table, builds dict with array of mean and cov matrices

    Paramters
    ---------
    table : Astropy.Table (or str)

    assoc_name : str
        One of the labels in Moving group column:
         118 Tau, 32 Orionis, AB Doradus, Carina, Carina-Near, Columba,
         Coma Ber, Corona Australis, Hyades, IC 2391, IC 2602,
         Lower Centaurus-Crux, Octans, Platais 8, Pleiades, TW Hya, Taurus,
         Tucana-Horologium, Upper Centaurus Lupus, Upper CrA, Upper Scorpius,
         Ursa Major, beta Pictoris, chi{ 1 For (Alessi 13), epsilon Cha,
         eta Cha, rho Ophiuci

    Returns
    -------
    dict :
        xyzuvw : [nstars,6] array of xyzuvw means
        xyzuvw_cov : [nstars,6,6] array of xyzuvw covariance matrices
        file_name : str
            if table loaded from file, the pathway is stored here
        indices : [nstars] int array
            the table row indices of data converted into arrays
        gaia_ids : [nstars] int array
            the gaia ids of stars successfully converted
    """

    star_pars = {}
    if type(table) is str:
        file_name = table
        star_pars['file_name'] = file_name
        table = Table.read(table)

    xyzuvw = []
    xyzuvw_cov = []
    indices = []
    gaia_ids = []
    nrows = len(table['source_id'])
    for ix, row in enumerate(table):
        if nrows > 10000 and ix % 1000==0:
            print("Done {:7} of {}".format(ix, nrows))
<<<<<<< HEAD
        if np.isfinite(row['U']): #and
            # isInAssociation(row['Moving group'], assoc_name)):
=======
        if (np.isfinite(row['U']) and
            isInAssociation(row, assoc_name)):
>>>>>>> 80c7cf09
            mean, cov = buildMeanAndCovMatFromRow(row)
            xyzuvw.append(mean)
            xyzuvw_cov.append(cov)
            indices.append(ix)
            gaia_ids.append(row['source_id'])

    star_pars['xyzuvw']     = np.array(xyzuvw).astype(np.float64)
    star_pars['xyzuvw_cov'] = np.array(xyzuvw_cov).astype(np.float64)
    star_pars['indices']    = np.array(indices)
    star_pars['gaia_ids']   = np.array(gaia_ids)
    star_pars['table']      = table
    return star_pars


def calcHistogramDensity(x, bin_heights, bin_edges):
    """
    Calculates the density of a pdf characterised by a histogram at point x
    """
    # Check if handling 1D histogram
    if len(bin_heights.shape) == 1:
        raise UserWarning
    dims = len(bin_heights.shape)
    bin_widths = [bins[1] - bins[0] for bins in bin_edges]
    bin_area = np.prod(bin_widths)

    x_ix = tuple([np.digitize(x[dim], bin_edges[dim]) - 1
                  for dim in range(dims)])
    return bin_heights[x_ix] / bin_area


def collapseHistogram(bin_heights, dim):
    """
    Collapse a multi dimensional histogram into a single dimension

    Say you have a 6D histogram, but want the 1D projection onto
    the X axis, simply call this function with `dim=0`
    Uses string trickery and einstein sum notation to pick the
    dimension to retain


    Parameters
    ----------
    bin_heights: `dims`*[nbins] array
        an array of length `dims` with shape (nbins, nbins, ..., nbins)
        first output of np.histogramdd
    dim: integer
        the dimension which to collapse onto
    """
    dims = len(bin_heights.shape)

    # generates `dims` length string 'ijkl...'
    indices = ''.join([chr(105+i) for i in range(dims)])

    # reduce-sum each axis except the `dim`th axis
    summed_heights = np.einsum('{}->{}'.format(indices, indices[dim]),
                               bin_heights)
    return summed_heights


def sampleHistogram(bin_heights, bin_edges, lower_bound, upper_bound,
                    npoints=10):
    """
    Hard coded to return 1D projection to x
    """
    # x_vals = np.linspace(lower_bound[0], upper_bound[0], npoints, endpoint=False)
    # step_sizes = (upper_bound - lower_bound)/(npoints-1)
    # # y = lower_bound[1]
    # heights = []
    densities = []
    pts = []
    # TODO: Consider step size not accurate, need npoitns + 1 or something
    # TODO: still not right.. make sure not counting "empty" bins...
    for x in np.linspace(lower_bound[0], upper_bound[0], npoints, endpoint=False):
        print('x: ', x)
        for y in np.linspace(lower_bound[1], upper_bound[1], npoints, endpoint=False):
            print('y: ', y)
            for z in np.linspace(lower_bound[2], upper_bound[2], npoints, endpoint=False):
                for u in np.linspace(lower_bound[3], upper_bound[3], npoints, endpoint=False):
                    for v in np.linspace(lower_bound[4], upper_bound[4], npoints, endpoint=False):
                        for w in np.linspace(lower_bound[5], upper_bound[5], npoints, endpoint=False):
                            pt = [x,y,z,u,v,w]
                            pts.append(pt)
                            density = calcHistogramDensity(pt,
                                                           bin_heights,
                                                           bin_edges)
                            densities.append(density)
                            # only product by area of remaining dimensions
                            # height += density * np.prod(step_sizes[1:])
        # heights.append(height)

    return np.array(pts), np.array(densities)

def integrateHistogram2(bin_heights, bin_edges, lower_bound, upper_bound,
                       dim):
    """
    Hard coded to return 1D projection to x
    """
    npoints = 10
    dims = len(lower_bound)
    pts, densities = sampleHistogram(bin_heights, bin_edges, lower_bound,
                                     upper_bound, npoints=npoints)
    new_bin_edges = np.linspace(lower_bound[dim], upper_bound[dim], npoints,
                                endpoint=False)
    step_sizes = (upper_bound - lower_bound) / (npoints)

    new_bin_heights = []
    for ledge in new_bin_edges:
        height = np.sum(densities[np.where(pts[:,dim] == ledge)])
        new_bin_heights.append(height * np.prod(step_sizes) / step_sizes[dim])

    return np.array(new_bin_heights), np.array(new_bin_edges)

    #
    # xs, ys, zs, us, vs, ws =\
    #     np.meshgrid(np.arange(lower_bound[0], upper_bound[0], npoints),
    #                 np.arange(lower_bound[1], upper_bound[1], npoints),
    #                 np.arange(lower_bound[2], upper_bound[2], npoints),
    #                 np.arange(lower_bound[3], upper_bound[3], npoints),
    #                 np.arange(lower_bound[4], upper_bound[4], npoints),
    #                 np.arange(lower_bound[5], upper_bound[5], npoints),
    #                 )
    # np.mgrid[lower_bound[0]:upper_bound[0]:10j,
    #         lower_bound[1]:upper_bound[1]:10j,
    #         lower_bound[2]:upper_bound[2]:10j,
    #         lower_bound[3]:upper_bound[3]:10j,
    #         lower_bound[4]:upper_bound[4]:10j,
    #         lower_bound[5]:upper_bound[5]:10j]
    #
    #
    # x_vals = np.linspace(lower_bound[0], upper_bound[0], npoints)
    # step_sizes = (upper_bound - lower_bound)/(npoints-1)
    # y = lower_bound[1]
    # heights = []
    # # TODO: Consider step size not accurate, need npoitns + 1 or something
    # # TODO: still not right.. make sure not counting "empty" bins...
    # for x in x_vals:
    #     height = 0
    #     for y in np.linspace(lower_bound[1], upper_bound[1], npoints):
    #         for z in np.linspace(lower_bound[2], upper_bound[2], npoints):
    #             for u in np.linspace(lower_bound[3], upper_bound[3], npoints):
    #                 for v in np.linspace(lower_bound[4], upper_bound[4], npoints):
    #                     for w in np.linspace(lower_bound[5], upper_bound[5], npoints):
    #                         density = calcHistogramDensity([x,y,z,u,v,w],
    #                                                        bin_heights,
    #                                                        bin_edges)
    #                         # only product by area of remaining dimensions
    #                         height += density * np.prod(step_sizes[1:])
    #     heights.append(height)
    # return x_vals, heights


def samplePoints(bin_heights, bin_edges, lower_bound, upper_bound):
    """
    Montecarlo sample points within range of bounds,
    :param bin_heights:
    :param bin_edges:
    :param lower_bound:
    :param upper_bound:
    :return:
    """


def sampleAndBuild1DHist(bin_heights, bin_edges, lower_bound, upper_bound,
                         dim):
    """
    Monte carlo sample master histogram within bounds, then project to 1D

    :param bin_heights:
    :param bin_edges:
    :param lower_bound:
    :param upper_bound:
    :param dim:
    :return:
    new_bin_heights
    new_bin_edges
    """
    ndims = len(bin_heights.shape)
    nsamples = 10**6
    samples = samplePoints(bin_heights, bin_edges, lower_bound, upper_bound)
    sample_hist = np.histogramdd(samples)

    #TODO: normalise by nsamples_survived, and renormalise by star count
    return collapseHistogram(sample_hist[0], dim), sample_hist[1][dim]


def getDensity(point, data, bin_per_std=8.):
    """
    Given a point in 6D space, and some data distributed in said space,
    get the density at that point.
    """
    point = np.array(point)
    # anchor the offset from the standard deviation of the data
    spread = np.std(data, axis=0) / float(bin_per_std)
    # print("spread: ", spread)
    ubound = point + 0.5*spread
    lbound = point - 0.5*spread

    nstars = len(
        np.where(np.all((data < ubound) & (data > lbound), axis=1))[0]
    )

    volume = np.prod(spread)
    return nstars / volume


def getZfromOrigins(origins, star_pars=None):
    if type(origins) is str:
        origins = loadGroups(origins)
    try:
        nstar_arr = np.array([o.nstars for o in origins])
    except AttributeError:
        nstar_arr = np.array([int(o[-1]) for o in origins])
    nassoc_stars = np.sum(nstar_arr)

    if star_pars is None:
        using_bg = False
        nstars = nassoc_stars
    else:
        if type(star_pars) is str:
            star_pars = loadXYZUVW(star_pars)
        nstars = star_pars['xyzuvw'].shape[0]
        using_bg = nstars != nassoc_stars
    ngroups = len(origins)
    z = np.zeros((nstars, ngroups + using_bg))
    stars_so_far = 0
    # set associaiton members memberships to 1
    # for i, o in enumerate(origins):
    for i, n in enumerate(nstar_arr):
        z[stars_so_far:stars_so_far+n, i] = 1.
        stars_so_far += n
    # set remaining stars as members of background
    if using_bg:
        z[stars_so_far:,-1] = 1.
    return z


def getKernelDensities(data, points, get_twins=False, amp_scale=1.0):
    """
    Build a PDF from `data`, then evaluate said pdf at `points`

    Changed behaviour (4/12/2018) such that inverts Z and W of points)

    Parameters
    ----------
    data : [nstars, 6] array of star means (typically data/gaia_xyzuvw.npy content)
    points: [npoints, 6] array of star means of particular interest
    """
    if type(data) is str:
        data = np.load(data)
    nstars = amp_scale * data.shape[0]

    kernel = stats.gaussian_kde(data.T)
    points = np.copy(points)
    points[:,2] *= -1
    points[:,5] *= -1

    bg_ln_ols = np.log(nstars)+kernel.logpdf(points.T)

    if get_twins:
        twin_points = np.copy(points)
        twin_points[:,2] *= -1
        twin_points[:,5] *= -1

        twin_bg_ln_ols = np.log(nstars)+kernel.logpdf(twin_points.T)
        return bg_ln_ols, twin_bg_ln_ols
    else:
        return bg_ln_ols<|MERGE_RESOLUTION|>--- conflicted
+++ resolved
@@ -13,8 +13,6 @@
 
 import converter as cv
 import coordinate as cc
-
-
 
 def gauss(x, mu, sig):
     """
@@ -541,13 +539,8 @@
     for ix, row in enumerate(table):
         if nrows > 10000 and ix % 1000==0:
             print("Done {:7} of {}".format(ix, nrows))
-<<<<<<< HEAD
-        if np.isfinite(row['U']): #and
-            # isInAssociation(row['Moving group'], assoc_name)):
-=======
         if (np.isfinite(row['U']) and
             isInAssociation(row, assoc_name)):
->>>>>>> 80c7cf09
             mean, cov = buildMeanAndCovMatFromRow(row)
             xyzuvw.append(mean)
             xyzuvw_cov.append(cov)
