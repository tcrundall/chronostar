--- conflicted
+++ resolved
@@ -28,11 +28,7 @@
 import matplotlib.pyplot as plt
 import pickle
 import pdb
-<<<<<<< HEAD
-import time
-=======
-sys.path.append('..')
->>>>>>> 086375da
+
 try:
     import overlap #&TC
 except:
