"""This is a test script for tracing back beta Pictoris stars"""

from __future__ import print_function, division

import numpy as np
import matplotlib.pyplot as plt
from astropy.table import Table
import pdb
from galpy.orbit import Orbit
from galpy.potential import MWPotential2014
from galpy.util import bovy_conversion
from galpy.util import bovy_coords
from error_ellipse import plot_cov_ellipse
import pickle
import time
import astropy.io.fits as pyfits
plt.ion()

def xyzuvw_to_skycoord(xyzuvw_in, solarmotion='schoenrich'):
    """Converts XYZUVW with respect to the LSR 
    to RAdeg, DEdeg, plx, pmra, pmdec, RV
    
    Parameters
    ----------
    xyzuvw_in:
        XYZUVW with respect to the LSR.
    """
    if solarmotion=='schoenrich':
        xyzuvw_sun = [0,0,25,11.1,12.24,7.25]
    else:
        raise UserWarning
    #Make coordinates relative to sun
    xyzuvw = xyzuvw_in - xyzuvw_sun
    #Special for the sun itself...
    if np.sum(xyzuvw**2) < 1:
        return [0,0,1e5, 0,0,0]
    #Find l, b and distance.
    #!!! WARNING: the X-coordinate is reversed here, just like everywhere else, 
    #because of the convention in Orbit.x(), which doesn't seem to match X.
    lbd = bovy_coords.XYZ_to_lbd(-xyzuvw[0]/1e3, xyzuvw[1]/1e3, xyzuvw[2]/1e3, degree=True)
    radec = bovy_coords.lb_to_radec(lbd[0], lbd[1], degree=True)
    vrpmllpmbb = bovy_coords.vxvyvz_to_vrpmllpmbb(xyzuvw[3],xyzuvw[4], xyzuvw[5],\
                    lbd[0],lbd[1],lbd[2], degree=True)
    pmrapmdec = bovy_coords.pmllpmbb_to_pmrapmdec(vrpmllpmbb[1],vrpmllpmbb[2],lbd[0],lbd[1],degree=True)
    return [radec[0], radec[1], 1.0/lbd[2], pmrapmdec[0], pmrapmdec[1], vrpmllpmbb[0]]
    
def integrate_xyzuvw(params,ts,lsr_orbit=None,Potential=MWPotential2014):
    """Convenience function. Integrates the motion of a star backwards in time.
    
    
    
    Parameters
    ----------
    params: numpy array 
        Kinematic parameters (RAdeg,DEdeg,Plx,pmRA,pmDE,RV)
        
    ts: times for back propagation
        Needs to be converted to galpy units, e.g. for times in Myr:
        ts = -(times/1e3)/bovy_conversion.time_in_Gyr(220.,8.)
        ts = -(np.arange(11)/1e3)/bovy_conversion.time_in_Gyr(220.,8.)
    lsr_orbit:
        WARNING: messy...
        lsr_orbit= Orbit(vxvv=[1.,0,1,0,0.,0],vo=220,ro=8, solarmotion='schoenrich')
        lsr_orbit.integrate(ts,MWPotential2014,method='odeint')
    MWPotential2014:
        WARNING: messy...
        from galpy.potential import MWPotential2014        
    """
    #We allow MWPotential and lsr_orbit to be passed for speed, but can compute/import 
    #now.
    if not lsr_orbit:
        lsr_orbit= Orbit(vxvv=[1.,0,1,0,0.,0],vo=220,ro=8, solarmotion='schoenrich')
        lsr_orbit.integrate(ts,Potential,method='odeint')
        
    params = np.array(params)
    vxvv = params.copy()
    #We'd prefer to pass parallax in mas, but distance in kpc is accepted. This
    #reciporical could be done elsewhere...
    vxvv[2]=1.0/params[2]   
    o = Orbit(vxvv=vxvv, radec=True, solarmotion='schoenrich')
        
    
    o.integrate(ts,Potential,method='odeint')
    xyzuvw = np.zeros( (len(ts),6) )
    xyzuvw[:,0] = 1e3*(o.x(ts)-lsr_orbit.x(ts))
    xyzuvw[:,1] = 1e3*(o.y(ts)-lsr_orbit.y(ts))
    #The lsr_orbit is zero in the z direction by definition - the local standard of 
    #rest is at the midplane of the Galaxy
    xyzuvw[:,2] = 1e3*(o.z(ts))  
    #UVW is relative to the sun. We *could* have used vx, vy and vz. Would these
    #have been relative to the LSR?
    xyzuvw[:,3] = o.U(ts) - lsr_orbit.U(ts)
    xyzuvw[:,4] = o.V(ts) - lsr_orbit.V(ts)
    xyzuvw[:,5] = o.W(ts) - lsr_orbit.W(ts) #NB This line changed !!!
    return xyzuvw
 
def withindist(ra2, de2, d2, maxim, ra1 = 53.45111, de1 = 23.37806, d1 = 0.1362):
    """Helper function - Determines if one object is within a certain distance
    of another object.
    
    Parameters
    ----------
    ra2,de2: float
        distance of one object. 
    d2: float
        distance NB: For RAVE - Distances in kpc
    maxim : float
        The distance limit inkpc: anything outside this is not included
        The other object is hard coded into the function for now i.e Pleiades
    """
    x1,y1,z1 = spherical_to_cartesian (ra1,de1,d1)
    x2,y2,z2 = spherical_to_cartesian (ra2,de2,d2)
    d = np.sqrt((x2-x1)**2+(y2-y1)**2+(z2-z1)**2)
    return (d <= maxim) and (d >= 0)
    
def spherical_to_cartesian(RA,DE,D):
    """Helper funtion - Converts from spherical coordinates to cartesian 
    coordinates
    
    Parameters
    ----------
    RA,DE: float - Right ascencion and Declination
    D: float - Distance
    """
    x = D*np.cos(np.deg2rad(DE))*np.cos(np.deg2rad(RA))
    y = D*np.cos(np.deg2rad(DE))*np.sin(np.deg2rad(RA))
    z = D*np.sin(np.deg2rad(DE))    
    return (x,y,z)
    
class TraceBack():
    """A class for tracing back orbits.
    
    This class is initiated with an astropy Table object that includes
    the columns 'RAdeg', 'DEdeg', 'Plx', 'pmRA', 'pmDE', 'RV', 'Name',
    and the uncertainties: 
    'plx_sig', 'pmRA_sig', 'pmDEC_sig', 'RV_sig'. Optionally, include 
    the correlations between parameters: 'c_plx_pmRA', 'c_plx_pmDEC' and
    'c_pmDEC_pmRA'.
    
    Parameters
    ----------
    stars: astropy Table
        Table of star parameters.
    params: [RAdeg, DEdeg, plx, pmra, pmdec, RV]
        Parameters for a single star or group. """

    # A constant - is this in astropy???
    spc_kmMyr = 1.022712165

    def __init__(self, stars=None, params=None):
        #WARNING: Error checking needed here.
        if params:
            stars = {}
            stars['RAdeg']=params[0]
            stars['DEdeg']=params[1]
            stars['Plx'] = params[2]
            stars['pmRA'] = params[3]
            stars['pmDE'] = params[4]
            stars['RV'] = params[5]
            stars['e_RV'] = 1.0
            #0.2 AU/year
            stars['e_pmRA'] = 0.2*stars['Plx']
            stars['e_pmDE'] = 0.2*stars['Plx']
            #0.001 kPc distance uncertainty
            stars['e_Plx'] = 0.001*stars['Plx']**2
            
            stars = Table([stars])
        self.stars = stars
        self.nstars = len(stars)    
        
    def traceback(self,times,max_plot_error=50,plotit=False, savefile='', dims=[1,2],\
        xoffset=[],yoffset=[],text_ix=[],axis_range=[], plot_text=True):
        """Trace back stellar orbits
    
        Parameters
        ----------
        times: float array
            Times to trace back, in Myr. Note that positive numbers are going backwards in time.
        max_plot_error: float
            Maximum positional error in pc to allow plotting.
        dims: list with 2 ints
            Dimensions to be plotted (out of xyzuvw)
        xoffset, yoffset: nstars long list
            Offsets for text position in star labels.
        """
        nstars = self.nstars
        stars = self.stars
        #Times in Myr
        ts = -(times/1e3)/bovy_conversion.time_in_Gyr(220.,8.)
        nts = len(times)
        
        #Positions and velocities in the co-rotating solar reference frame.
        xyzuvw = np.zeros( (nstars,nts,6) )
        
        #Derivative of the past xyzuvw with respect to the present xyzuvw
        xyzuvw_jac = np.zeros( (nstars,nts,6,6) )
        
        #Past covariance matrices
        xyzuvw_cov = np.zeros( (nstars,nts,6,6) )
        
        #Trace back the local standard of rest.
        lsr_orbit= Orbit(vxvv=[1.,0,1,0,0.,0],vo=220,ro=8, solarmotion='schoenrich')
        lsr_orbit.integrate(ts,MWPotential2014,method='odeint')
        
        #Delta parameters for numerical derivativd
        dp = 1e-3
    
        if plotit:
            plt.clf()

        dim1=dims[0]
        dim2=dims[1]
        cov_ix1 = [[dim1,dim2],[dim1,dim2]]
        cov_ix2 = [[dim1,dim1],[dim2,dim2]]

        axis_titles=['X (pc)','Y (pc)','Z (pc)','U (km/s)','V (km/s)','W (km/s)']
        #Put some defaults in 
        if len(xoffset)==0:
            xoffset = np.zeros(nstars)
            yoffset = np.zeros(nstars)
        if len(text_ix)==0:
            text_ix = range(nstars)
        if len(axis_range)==0:
            axis_range = [-100,100,-100,100]
        
        #WARNING: The following is messy, but different types of input are 
        #accepted for now...
        try:
            colnames = stars.names
        except:
            colnames = stars.columns
                    
        for i in range(nstars):
            if (i+1) % 100 ==0:
                print("Done {0:d} of {1:d} stars.".format(i+1, nstars))
            star = stars[i]
            
            #Some defaults for correlations.
            parallax_pmra_corr=0.0
            parallax_pmdec_corr=0.0
            pmra_pmdec_corr=0.0
            
            #Are we using our joint HIPPARCOS/TGAS table?
            if 'ra_adopt' in colnames:
                RAdeg = star['ra_adopt']
                DEdeg = star['dec_adopt']
                RV = star['rv_adopt']
                e_RV = star['rv_adopt_error']
                
                #Do we have a TGAS entry?
                tgas_entry = True
                try:
                    if (stars['parallax_1'].mask)[i]:
                        tgas_entry=False
                except:
                    if star['parallax_1']!=star['parallax_1']:
                        tgas_entry=False
                if tgas_entry:               
                    Plx = star['parallax_1']
                    e_Plx = star['parallax_error']
                    pmRA = star['pmra_1']
                    e_pmRA = star['pmra_error']
                    pmDE = star['pmdec']
                    e_pmDE = star['pmdec_error']
                    parallax_pmra_corr = star['parallax_pmra_corr']
                    parallax_pmdec_corr = star['parallax_pmdec_corr']
                    pmra_pmdec_corr = star['pmra_pmdec_corr']  
                else:
                    Plx = star['Plx']
                    e_Plx = star['e_Plx']
                    pmDE = star['pmDE']
                    try:
                        e_pmDE = star['e_pmDE']
                    except:
                        e_pmDE = 0.5
                    pmRA = star['pmRA_2']
                    try:
                        e_pmRA = star['e_pmRA']
                    except:
                        e_pmRA = 0.5
            
            else:
                DEdeg = star['DEdeg']
                
                #RAVE Dataset
                if 'HRV' in star.columns:
                    RAdeg = star['RAdeg']
                    RV = star['HRV']
                    e_RV = star['e_HRV']
                    Plx = star['plx']
                    e_Plx = star['e_plx']
                    pmRA = star['pmRAU4']
                    e_pmRA = star['e_pmRAU4']
                    pmDE = star['pmDEU4']
                    e_pmDE = star['e_pmDEU4'] 
                #HIPPARCOS    
                else:
                    if 'RAdeg' in star.columns:
                        RAdeg = star['RAdeg']
                    else:
                        RAdeg = star['RAhour']*15.0
                    RV = star['RV']
                    e_RV = star['e_RV']
                    Plx = star['Plx']
                    e_Plx = star['e_Plx']
                    pmRA = star['pmRA']
                    e_pmRA = star['e_pmRA']
                    pmDE = star['pmDE']
                    e_pmDE = star['e_pmDE']
                
            params = np.array([RAdeg,DEdeg,Plx,pmRA,pmDE,RV])
            xyzuvw[i] = integrate_xyzuvw(params,ts,lsr_orbit,MWPotential2014)
            
            #if star['Name1'] == 'HIP 12545':
            #    pdb.set_trace()
            
            #Create numerical derivatives
            for j in range(6):
                params_plus = params.copy()
                params_plus[j] += dp
                xyzuvw_plus = integrate_xyzuvw(params_plus,ts,lsr_orbit,MWPotential2014)
                for k in range(nts):
                    xyzuvw_jac[i,k,j,:] = (xyzuvw_plus[k] - xyzuvw[i,k])/dp 
                    
            #Now that we've got the jacobian, find the modified covariance matrix.
            cov_obs = np.zeros( (6,6) )
            cov_obs[0,0] = 1e-1**2 #Nominal 0.1 degree. !!! There is almost a floating underflow in fit_group due to this
            cov_obs[1,1] = 1e-1**2 #Nominal 0.1 degree. !!! Need to think about this more
            cov_obs[2,2] = e_Plx**2
            cov_obs[3,3] = e_pmRA**2
            cov_obs[4,4] = e_pmDE**2
            cov_obs[5,5] = e_RV**2
            
            #Add covariances.
            cov_obs[2,3] = e_Plx * e_pmRA * parallax_pmra_corr
            cov_obs[2,4] = e_Plx * e_pmDE * parallax_pmdec_corr
            cov_obs[3,4] = e_pmRA * e_pmDE * pmra_pmdec_corr                        
            for (j,k) in [(2,3),(2,4),(3,4)]:
                cov_obs[k,j] = cov_obs[j,k]
            
            #Create the covariance matrix from the Jacobian. See e.g.:
            #https://en.wikipedia.org/wiki/Covariance#A_more_general_identity_for_covariance_matrices
            #Think of the Jacobian as just a linear transformation between the present and the past in
            #"local" coordinates. 
            for k in range(nts):
                xyzuvw_cov[i,k] = np.dot(np.dot(xyzuvw_jac[i,k].T,cov_obs),xyzuvw_jac[i,k])
                
            
            #Test for problems...
            if min(np.linalg.eigvalsh(xyzuvw_cov[i,k])[0]<0):
                pdb.set_trace()
            
            #Plot beginning and end points, plus their the uncertainties from the
            #covariance matrix.
        #    plt.plot(xyzuvw[i,0,0],xyzuvw[i,0,1],'go')
        #    plt.plot(xyzuvw[i,-1,0],xyzuvw[i,-1,1],'ro')
            #Only plot if uncertainties are low...
            if plotit:
                cov_end = xyzuvw_cov[i,-1,cov_ix1,cov_ix2]
                if (np.sqrt(cov_end.trace()) < max_plot_error):
                    if plot_text:
                        if i in text_ix:
                           plt.text(xyzuvw[i,0,dim1]*1.1 + xoffset[i],xyzuvw[i,0,dim2]*1.1 + yoffset[i],star['Name'],fontsize=11)
                    plt.plot(xyzuvw[i,:,dim1],xyzuvw[i,:,dim2],'b-')
                    plot_cov_ellipse(xyzuvw_cov[i,0,cov_ix1,cov_ix2], [xyzuvw[i,0,dim1],xyzuvw[i,0,dim2]],color='g',alpha=1)
                    plot_cov_ellipse(cov_end, [xyzuvw[i,-1,dim1],xyzuvw[i,-1,dim2]],color='r',alpha=0.2)
                #else:
                   # print(star['Name'] + " not plottable (errors too high)")

        if plotit:            
            plt.xlabel(axis_titles[dim1])
            plt.ylabel(axis_titles[dim2])
            plt.axis(axis_range)

        if len(savefile)>0:
<<<<<<< HEAD
            fp = open(savefile,'w')
            pickle.dump((stars,times,xyzuvw,xyzuvw_cov),fp)
            fp.close()
        else:
            return xyzuvw
=======
            if savefile[-3:] == 'pkl':
                with open(savefile,'w') as fp:
                    pickle.dump((stars,times,xyzuvw,xyzuvw_cov),fp)
         #Stars is an astropy.Table of stars
            elif (savefile[-3:] == 'fit') or (savefile[-4:] == 'fits'):
                hl = pyfits.HDUList()
                hl.append(pyfits.PrimaryHDU())
                hl.append(pyfits.BinTableHDU(stars))
                hl.append(pyfits.ImageHDU(times))
                hl.append(pyfits.ImageHDU(xyzuvw))
                hl.append(pyfits.ImageHDU(xyzuvw_cov))
                hl.writeto(savefile, clobber=True)
            else:
                print("Unknown File Type!")
                raise UserWarning
>>>>>>> 6b360fdb
        
def traceback2(params,times):
    """Trace forward a cluster. First column of returned array is the position of the cluster at a given age.

    Parameters
    ----------
    times: float array
        Times to trace forward, in Myr. Note that positive numbers are going forward in time.
    params: float array
        [RA,DE,Plx,PM(RA),PM(DE),RV]
        RA = Right Ascension (Deg)
        DE = Declination (Deg)
        Plx = Paralax (Mas)
        PM(RA) = Proper motion (Right Ascension) (mas/yr)
        PM(DE) = Proper motion (Declination) (mas/yr)
        RV = Radial Velocity (km/s)
    age: Age of cluster, in Myr
    """
    #Times in Myr
    ts = -(times/1e3)/bovy_conversion.time_in_Gyr(220.,8.)
    nts = len(times)

    #Positions and velocities in the co-rotating solar reference frame.
    xyzuvw = np.zeros( (1,nts,6) )

    #Trace forward the local standard of rest.
    lsr_orbit= Orbit(vxvv=[1.,0,1,0,0.,0],vo=220,ro=8)
    lsr_orbit.integrate(ts,MWPotential2014,method='odeint')

    xyzuvw = integrate_xyzuvw(params,ts,lsr_orbit,MWPotential2014)
    return xyzuvw

#Instead of a __main__ block below, please use test routines in the main directory.<|MERGE_RESOLUTION|>--- conflicted
+++ resolved
@@ -373,13 +373,6 @@
             plt.axis(axis_range)
 
         if len(savefile)>0:
-<<<<<<< HEAD
-            fp = open(savefile,'w')
-            pickle.dump((stars,times,xyzuvw,xyzuvw_cov),fp)
-            fp.close()
-        else:
-            return xyzuvw
-=======
             if savefile[-3:] == 'pkl':
                 with open(savefile,'w') as fp:
                     pickle.dump((stars,times,xyzuvw,xyzuvw_cov),fp)
@@ -395,7 +388,6 @@
             else:
                 print("Unknown File Type!")
                 raise UserWarning
->>>>>>> 6b360fdb
         
 def traceback2(params,times):
     """Trace forward a cluster. First column of returned array is the position of the cluster at a given age.
